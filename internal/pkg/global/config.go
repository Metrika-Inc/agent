package global

import (
	"agent/pkg/watch"
	"fmt"
	"html/template"
	"io/ioutil"
	"os"
	"strings"
	"time"

	"go.uber.org/zap/zapcore"
	yaml "gopkg.in/yaml.v3"
)

var (
	DefaultConfigPath  = "./internal/pkg/global/agent.yml"
	DefaultDapperPath  = "./internal/pkg/global/dapper.yml"
	DefaultAlgoPath    = "./internal/pkg/global/algorand.yml"
	AgentRuntimeConfig AgentConfig
	DapperConf         *DapperConfig
)

type PlatformConfig struct {
	BatchN             int           `yaml:"batch_n"`
	HTTPTimeout        time.Duration `yaml:"http_timeout"`
	MaxPublishInterval time.Duration `yaml:"max_publish_interval"`
	Addr               string        `yaml:"addr"`
	URI                string        `yaml:"uri"`
}

type BufferConfig struct {
	Size uint          `yaml:"size"`
	TTL  time.Duration `yaml:"ttl"`
}

type WatchConfig struct {
	Type             watch.WatchType `yaml:"type"`
	SamplingInterval time.Duration   `yaml:"sampling_interval"`
}

type RuntimeConfig struct {
	MetricsAddr      string         `yaml:"metrics_addr"`
	Log              LogConfig      `yaml:"logging"`
	SamplingInterval time.Duration  `yaml:"sampling_interval"`
	Watchers         []*WatchConfig `yaml:"watchers"`
}

type AgentConfig struct {
	Platform PlatformConfig `yaml:"platform"`
	Buffer   BufferConfig   `yaml:"buffer"`
	Runtime  RuntimeConfig  `yaml:"runtime"`
}

type LogConfig struct {
	Lvl     string   `yaml:"level"`
	Outputs []string `yaml:"outputs"`
}

type DapperConfig struct {
	Client         string   `yaml:"client"`
	ContainerRegex []string `yaml:"containerRegex"`
	NodeID         string   `yaml:"nodeID"`
	PEFEndpoints   []string `yaml:"pefEndpoints"`
	EnvFilePath    string   `yaml:"envFile"`
}

var zapLevelMapper = map[string]zapcore.Level{
	"debug":  zapcore.DebugLevel,
	"info":   zapcore.InfoLevel,
	"warn":   zapcore.WarnLevel,
	"error":  zapcore.ErrorLevel,
	"dpanic": zapcore.DPanicLevel,
	"panic":  zapcore.PanicLevel,
	"fatal":  zapcore.FatalLevel,
}

func (l LogConfig) Level() zapcore.Level {
	return zapLevelMapper[l.Lvl]
}

func LoadDefaultConfig() error {
	content, err := ioutil.ReadFile(DefaultConfigPath)
	if err != nil {
		return err
	}

	if err := yaml.Unmarshal(content, &AgentRuntimeConfig); err != nil {
		return err
	}

	for _, watchConf := range AgentRuntimeConfig.Runtime.Watchers {
		if watchConf.SamplingInterval == 0*time.Second {
			watchConf.SamplingInterval = AgentRuntimeConfig.Runtime.SamplingInterval
		}
	}

	if err := createLogFolders(); err != nil {
		return err
	}

	return nil
}

func createLogFolders() error {
	for _, logPath := range AgentRuntimeConfig.Runtime.Log.Outputs {
		if strings.HasSuffix(logPath, "/") {
			return fmt.Errorf("invalid log output path ending with '/': %s", logPath)
		}
		pathSplit := strings.Split(logPath, "/")
		if len(pathSplit) == 1 {
			continue
		}
		folder := strings.Join(pathSplit[:len(pathSplit)-1], "/")
		if err := os.MkdirAll(folder, 0755); err != nil {
			return err
		}
	}

	return nil
}

func LoadDapperConfig() error {
	var c DapperConfig
	content, err := ioutil.ReadFile(DefaultDapperPath)
	if err != nil {
		return err
	}

	if err := yaml.Unmarshal(content, &c); err != nil {
		return err
	}
	DapperConf = &c
	return nil
}

func (d *DapperConfig) Default() *DapperConfig {
	return &DapperConfig{
		Client:      "flow-go",
		EnvFilePath: "/etc/flow/runtime-conf.env",
		ContainerRegex: []string{
			"flow-go",
		},
<<<<<<< HEAD
		PEFEndpoints: []string{
			"127.0.0.1:8080/metrics",
		},
	}
=======
		PEFEndpoints: []string{},
	}
}

func GenerateConfigFromTemplate(templatePath, configPath string, config interface{}) error {
	t, err := template.ParseFiles(templatePath)
	if err != nil {
		return err
	}

	configFile, err := os.Create(configPath)
	if err != nil {
		return err
	}

	return t.Execute(configFile, config)
>>>>>>> f4ccc6e4
}<|MERGE_RESOLUTION|>--- conflicted
+++ resolved
@@ -141,12 +141,6 @@
 		ContainerRegex: []string{
 			"flow-go",
 		},
-<<<<<<< HEAD
-		PEFEndpoints: []string{
-			"127.0.0.1:8080/metrics",
-		},
-	}
-=======
 		PEFEndpoints: []string{},
 	}
 }
@@ -163,5 +157,4 @@
 	}
 
 	return t.Execute(configFile, config)
->>>>>>> f4ccc6e4
 }